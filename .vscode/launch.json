{
  "version": "0.2.0",
  "configurations": [
    {
<<<<<<< HEAD
      "name": "[Week 9-10]User Program Debug",
      "type": "cppdbg",
      "request": "launch",
      "program": "${workspaceFolder}/pintos/userprog/build/kernel.o",
      "cwd": "${workspaceFolder}/pintos/userprog",
      "miDebuggerPath": "/usr/bin/gdb", // 👈 중요: 실제 pintos-gdb 경로로 수정!
      "miDebuggerServerAddress": "localhost:1234",
      // "preLaunchTask": "Debug Pintos Test"
    },
    {
      "name": "[Week 8]Thread Debug",
=======
      "name": "Pintos Debug (Remote GDB)",
      "type": "cppdbg",
      "request": "launch",
      "program": "${workspaceFolder}/pintos/userprog/build/kernel.o",
      "miDebuggerServerAddress": "localhost:1234",
      "miDebuggerPath": "/usr/bin/gdb",
      "stopAtEntry": false,
      "cwd": "${workspaceFolder}//pintos/userprog/build",
      "externalConsole": false,
      "MIMode": "gdb"
    },
    {
      "name": "Pintos Debug",
>>>>>>> 08e7bc64
      "type": "cppdbg",
      "request": "launch",
      "program": "${workspaceFolder}/pintos/threads/build/kernel.o",
      "cwd": "${workspaceFolder}/pintos/threads",
      "miDebuggerPath": "/usr/bin/gdb", // 👈 중요: 실제 pintos-gdb 경로로 수정!
      "miDebuggerServerAddress": "localhost:1234",
      // "preLaunchTask": "Debug Pintos Test"
    }
  ]
}<|MERGE_RESOLUTION|>--- conflicted
+++ resolved
@@ -2,33 +2,6 @@
   "version": "0.2.0",
   "configurations": [
     {
-<<<<<<< HEAD
-      "name": "[Week 9-10]User Program Debug",
-      "type": "cppdbg",
-      "request": "launch",
-      "program": "${workspaceFolder}/pintos/userprog/build/kernel.o",
-      "cwd": "${workspaceFolder}/pintos/userprog",
-      "miDebuggerPath": "/usr/bin/gdb", // 👈 중요: 실제 pintos-gdb 경로로 수정!
-      "miDebuggerServerAddress": "localhost:1234",
-      // "preLaunchTask": "Debug Pintos Test"
-    },
-    {
-      "name": "[Week 8]Thread Debug",
-=======
-      "name": "Pintos Debug (Remote GDB)",
-      "type": "cppdbg",
-      "request": "launch",
-      "program": "${workspaceFolder}/pintos/userprog/build/kernel.o",
-      "miDebuggerServerAddress": "localhost:1234",
-      "miDebuggerPath": "/usr/bin/gdb",
-      "stopAtEntry": false,
-      "cwd": "${workspaceFolder}//pintos/userprog/build",
-      "externalConsole": false,
-      "MIMode": "gdb"
-    },
-    {
-      "name": "Pintos Debug",
->>>>>>> 08e7bc64
       "type": "cppdbg",
       "request": "launch",
       "program": "${workspaceFolder}/pintos/threads/build/kernel.o",
